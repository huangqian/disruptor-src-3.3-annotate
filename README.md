--- conflicted
+++ resolved
@@ -13,285 +13,6 @@
 * [Introduction](https://github.com/LMAX-Exchange/disruptor/wiki/Introduction)
 * [Getting Started](https://github.com/LMAX-Exchange/disruptor/wiki/Getting-Started)
 
-<<<<<<< HEAD
-## Changelog
-
-### 3.3.10
-
-- Fix race condition in BatchEventProcessor between run() and halt().
-
-### 3.3.9
-
-- Change SleepingWaitStrategy to use a parkNanos(100).
-
-### 3.3.8
-
-- Revert belt and braces WaitStategy signalling.
-
-### 3.3.7
-
-- Add batch size to `BatchStartAware.onBatchStart()`
-- Upgrade to newer versions of gradle, checkstyle and JUnit
-- Deprecate classes & methods for later release
-- Remove JMock and rewrite tests accordingly
-
-### 3.3.6
-
-- Support adding gating sequences before calling Disruptor.start()
-- Fix minor concurrency race when dynamically adding sequences
-- Fix wrapping problem when adding work handlers to the Disruptor
-
-### 3.3.5
-
-- Fix NPE in TimeoutBlockingWaitStrategy when used with WorkProcessor
-- Add LiteTimeoutBlockingWaitStrategy
-- Resignal any waiting threads when trying to publish to a full ring buffer
-
-### 3.3.4
-
-- Small build fixes and refactorings
-- Removed unused MutableLong class
-
-### 3.3.3
-
-- Support ThreadFactory in Disruptor DSL
-- Make use of the Executor deprecated
-
-### 3.3.2
-
-- Minor Javadoc fixes, example code and file renames.
-- Additional generics for parametrised ExceptionHandler.
-
-### 3.3.1
-
-- Minor Javadoc fixes, example code and file renames.
-- Make ExceptionHandler type parametrised.
-
-### 3.3.0
-
-- Inheritance based Padding for RingBuffer and Sequencers.
-- Better DSL support for adding custom EventProcessors.
-- Remove deprecated methods (slightly breaking change)
-- Experimental LiteBlockingWaitStrategy
-- Experimental EventPoller for polling for data instead of waiting.
-
-### 3.2.1 Released (10-Mar-2014)
-
-- Minor build and IDE updates
-- Rewrite of performance tests to run without JUnit and separate Queues in to their own tests
-- Remove old throttled performance test
-- Add performance tests for immutable message example
-- Add performance tests for off-heap example
-- Remove old Caliper tests
-- Remove some stray yield() calls
-
-### 3.2.0 Released (13-Aug-2013)
-
-- Fix performance bug in WorkProcessor with MultiProducerSequencer
-- Add EventRelease support to WorkProcessor (experimental)
-- Add PingPongLatencyTest
-- Switch to HdrHistogram for latency measurement
-
-### 3.1.1 Released (9-Jul-2013)
-
-- Fix bug in WorkProcessor where consumers could get ahead of publishers
-
-### 3.1.0 Released (17-Jun-2013)
-
-- Fix bug in Disruptor DSL where some consumers wouldn't be included in the gating sequences.
-- Add support for using the EventTranslator with batch publication.
-- Support timeouts when shutting down the Disruptor using the DSL.
-
-### 3.0.1 Released (16-Apr-2013)
-
-- Remove Sequencer.ensureAvailable() and move functionality into the ProcessingSequenceBarrier.
-- Add get() method and deprecate getPublished() and getPreallocated() from the RingBuffer.
-- Add TimeoutException to SequenceBarrier.waitFor().
-- Fix off by one bug in MultiProducerSequencer.publish(lo, hi).
-- Improve testing for Sequencers.
-
-### 3.0.0 Released (10-Apr-2013)
-
-- Add remaining capacity to RingBuffer
-- Add batch publish methods to Sequencer
-- Add DataProvider interface to decouple the RingBuffer and BatchEventProcessor
-- Upgrade to gradle 1.5
-
-### 3.0.0.beta5 Released (08-Apr-2013)
-
-- Make Sequencer public
-
-### 3.0.0.beta4 Released (08-Apr-2013)
-
-- Refactoring, merge Publisher back into Sequencer and some of the gating sequence responsibilities up to the sequencer.
-
-### 3.0.0.beta3 Released (20-Feb-2013)
-
-- Significant Javadoc updates (thanks Jason Koch)
-- DSL support for WorkerPool
-- Small performance tweaks
-- Add TimeoutHandler and TimeoutBlockingWaitStrategy and support timeouts in BatchEventProcessor
-
-### 3.0.0.beta2 Released (7-Jan-2013)
-
-- Remove millisecond wakeup from BlockingWaitStrategy
-- Add RingBuffer.claimAndGetPreallocated
-- Add RingBuffer.isPublished
-
-### 3.0.0.beta1 Released (3-Jan-2013)
-
-- Remove claim strategies and replace with Publishers/Sequences, remove pluggability of claim strategies.
-- Introduce new multi-producer publisher algorithm (faster and more scalable).
-- Introduce more flexible EventPublisher interface that allow for static definition of translators
-that can handle local values.
-- Allow for dynamic addition of gating sequences to ring buffer.  Default it to empty, will allow
-messages to be sent and the ring buffer to wrap if there are no gating sequences defined.
-- Remove batch writes to the ring buffer.
-- Remove timeout read methods.
-- Switch to gradle build and layout the source maven style.
-- API change, remove RingBuffer.get, add RingBuffer.getPreallocated for producers and
-RingBuffer.getPublished for consumers.
-- Change maven dependency group id to com.lmax.
-- Added PhasedBackoffStrategy.
-- Remove explicit claim/forcePublish and supply a resetTo method.
-- Added better handling of cases when the gating sequence is ahead of the cursor value.
-
-### 2.10.3 Released (22-Aug-2012)
-
-- Bug fix, race condition in SequenceGroup when removing Sequences and getting current value
-
-### 2.10.2 Released (21-Aug-2012)
-
-- Bug fix, potential race condition in BlockingWaitStrategy.
-- Bug fix set initial SequenceGroup value to -1 (Issue #27).
-- Deprecate timeout methods that will be removed in version 3.
-
-### 2.10.1 (6-June-2012)
-
-- Bug fix, correct OSGI metadata.
-- Remove unnecessary code in wait strategies.
-
-### 2.10 (13-May-2012)
-
-- Remove deprecated timeout methods.
-- Added OSGI metadata to jar file.
-- Removed PaddedAtomicLong and use Sequence in all places.
-- Fix various generics warnings.
-- Change Sequence implementation to work around IBM JDK bug and improve performance by ~10%.
-- Add a remainingCapacity() call to the Sequencer class.
-
-### 2.9 (8-Apr-2012)
-
-- Deprecate timeout methods for publishing.
-- Add tryNext and tryPublishEvent for events that shouldn't block during delivery.
-- Small performance enhancement for MultithreadClaimStrategy.
-
-### 2.8 (6-Feb-2012)
-
-- Create new MultithreadClaimStrategy that works between when threads are highly contended. Previous implementation is now called MultithreadLowContentionClaimStrategy
-- Fix for bug where EventProcessors weren't being added as gating sequences to the ring buffer.
-- Fix range tracking bug in Histogram
-
-### 2.7.1  (21-Dec-2011)
-
-- Artefacts made available via maven central repository. (groupId:com.googlecode.disruptor, artifactId:disruptor) See UsingDisruptorInYourProject for details.
-
-### 2.7 (12-Nov-2011)
-
-- Changed construction API to allow user supplied claim and wait strategies
-- Added AggregateEventHandler to support multiple EventHandlers from a single BatchEventProcessor
-- Support exception handling from LifecycleAware
-- Added timeout API calls for claiming a sequence when publishing
-- Use LockSupport.parkNanos() instead of Thread.sleep() to reduce latency
-- Reworked performance tests to better support profiling and use LinkedBlockingQueue for comparison because it performs better on the latest processors
-- Minor bugfixes
-
-### 2.6
-
-- Introduced WorkerPool to allow the one time consumption of events by a worker in a pool of EventProcessors.
-- New internal implementation of SequenceGroup which is lock free at all times and garbage free for get and set operations.
-- SequenceBarrier now checks alert status on every call whether it is blocking or not.
-- Added scripts in preparation for publishing binaries to maven repository.
-
-### 2.5.1
-
-- Bugfix for supporting SequenceReportingEventHandler from DSL. ([issue 9](https://github.com/LMAX-Exchange/disruptor/issues#issue/9))
-- Bugfix for multi-threaded publishing to multiple ring buffers ([issue 10](https://github.com/LMAX-Exchange/disruptor/issues#issue/10))
-- Change SequenceBarrier to always check alert status before entering waitFor cycle.  Previously this was only checked when the requested sequence was not available.
-- Change ClaimStrategy to not spin when the buffer has no available capacity, instead go straight to yielding to allow event processors to catch up.
-
-### 2.5
-
-- Changed RingBuffer and publisher API so any mutable object can be placed in the RingBuffer without having to extend AbstractEvent
-- Added EventPublisher implementation to allow the publishing steps to be combined into one action
-- DisruptorWizard has been renamed to Disruptor with added support for any subtype of EventProcessor
-- Introduced a new Sequencer class that allows the Disruptor to be applied to other data structures such as multiple arrays.  This can be a very useful pattern when multiple event processors work on the same event and you want to avoid false sharing.  The Diamond for FizzBuzz is a good example of the issue.  It is also higher performance by avoiding the pointer indirection when arrays of primitives are used.
-- Further increased performance and scalability by reducing false sharing.
-- Added progressive backoff strategy to the MultiThreadedClaimStrategy to prevent publisher getting into the claim cycle when the buffer is full because of a slow EventProcessor.
-- Significantly improved performance to WaitStrategy.Option.BLOCKING
-- Introduced SequenceGroup to allow dynamic registration of EventProcessors.
-
-### 2.0.2
-
-- Rework of "False Sharing" prevention which makes the performance much more predictable across all platforms. Special thanks to Jeff Hain for helping focus in on a solution.
-
-### 2.0.1
-
-- Renaming mistake for publishEventAtSequence should have been claimEventAtSequence
-- Fixed bug in YieldingStrategy that was busy spinning more than yielding and introduced SleepingStrategy
-- Removed code duplication in Unicast perf tests for expected result
-
-### 2.0.0
-
-- New API to reflect naming changes
-- Producer -> Publisher
-- Entry -> Event
-- Consumer -> EventProcessor
-- ConsumerBarrier -> DependencyBarrier
-- ProducerBarrier has been incorporated into the RingBuffer for ease of use
-- DisruptorWizard integrated for fluent API dependency graph construction
-- Rework of sequence tracking to avoid false sharing on Java 7, plus avoid mega-morphic calls to make better use of the instruction cache
-- Reduced usage of memory barriers where possible
-- WaitStrategy.YIELDING initially spins for a short period to reduce latency
-- Major performance improvement giving more than a 2X increase for throughput across most use cases.
-
-### 1.2.2
-
-- ProducerBarrier change to yield after busy spinning for a while.  This may help the situation when the the number of producers exceeds the number of cores.
-
-### 1.2.1
-
-- Bug fix for setting the sequence in the ForceFillProducerBarrier.
-- Code syntax tidy up.
-
-### 1.2.0
-
-- Bug fix for regression introduced inlining multi-thread producer commit tracking code.  This was a critical bug for the multi-threaded producer scenario.
-- Added new ProducerBarrier method for claiming a batch of sequences.  This feature can give a significant throughput increase.
-
-### 1.1.0
-
-- Off by one regression bug in ProducerBarrier introduced in 1.0.9.
-- Clarified the algorithm for initial cursor value in the ClaimStrategy.
-
-### 1.0.9
-
-- Added Apache 2.0 licence and comments.
-- Small performance improvements to producers barriers and BatchConsumer.
-
-### 1.0.8
-
-- Bugfix for BatchConsumer sequence update when using SequenceTrackingHandler to ensure sequence is always updated at the end of a batch regardless.
-
-### 1.0.7
-
-- Factored out LifecycleAware interface to allowing consumers handlers to be notified when their thread starts and shuts down.
-
-### 1.0.6
-
-- Cache minimum consumer sequence in producer barriers.  This helps make the performance more predictable on Nehalem processors and greater on earlier Core 2 processors.
-=======
->>>>>>> f9bd11d5
 
 ## Support
 
