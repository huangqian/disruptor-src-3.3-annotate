--- conflicted
+++ resolved
@@ -204,11 +204,7 @@
         };
 
         final LatchLifeCycleHandler h1 = new LatchLifeCycleHandler();
-<<<<<<< HEAD
-        final BatchEventProcessor p1 = new BatchEventProcessor<Object>(dp, barrier, h1);
-=======
         final BatchEventProcessor p1 = new BatchEventProcessor<>(dp, barrier, h1);
->>>>>>> f9bd11d5
 
         Thread t1 = new Thread(p1);
         p1.halt();
@@ -220,11 +216,7 @@
         for (int i = 0; i < 1000; i++)
         {
             final LatchLifeCycleHandler h2 = new LatchLifeCycleHandler();
-<<<<<<< HEAD
-            final BatchEventProcessor p2 = new BatchEventProcessor<Object>(dp, barrier, h2);
-=======
             final BatchEventProcessor p2 = new BatchEventProcessor<>(dp, barrier, h2);
->>>>>>> f9bd11d5
             Thread t2 = new Thread(p2);
             t2.start();
             p2.halt();
@@ -236,11 +228,7 @@
         for (int i = 0; i < 1000; i++)
         {
             final LatchLifeCycleHandler h2 = new LatchLifeCycleHandler();
-<<<<<<< HEAD
-            final BatchEventProcessor p2 = new BatchEventProcessor<Object>(dp, barrier, h2);
-=======
             final BatchEventProcessor p2 = new BatchEventProcessor<>(dp, barrier, h2);
->>>>>>> f9bd11d5
             Thread t2 = new Thread(p2);
             t2.start();
             Thread.yield();
@@ -285,8 +273,6 @@
             return stopLatch.await(time, unit);
         }
     }
-<<<<<<< HEAD
-=======
 
     @Test
     public void shouldNotPassZeroSizeToBatchStartAware() throws Exception
@@ -382,5 +368,4 @@
         }
     }
 
->>>>>>> f9bd11d5
 }