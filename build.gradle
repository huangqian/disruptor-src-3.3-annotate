/*
 * Copyright 2011 LMAX Ltd.
 *
 * Licensed under the Apache License, Version 2.0 (the "License");
 * you may not use this file except in compliance with the License.
 * You may obtain a copy of the License at
 *
 * http://www.apache.org/licenses/LICENSE-2.0
 *
 * Unless required by applicable law or agreed to in writing, software
 * distributed under the License is distributed on an "AS IS" BASIS,
 * WITHOUT WARRANTIES OR CONDITIONS OF ANY KIND, either express or implied.
 * See the License for the specific language governing permissions and
 * limitations under the License.
 */
apply plugin: 'java'
apply plugin: 'osgi'
apply plugin: 'maven'
apply plugin: 'signing'
apply plugin: 'eclipse'   // Only used so the Eclipse STS Gradle plugin can see the 'perf' source set dependencies. :-(
apply plugin: 'checkstyle'
apply plugin: 'idea'

defaultTasks 'build'

group = 'com.lmax'
<<<<<<< HEAD
version = new Version(major: 3, minor: 3, revision: 10)
=======
version = new Version(major: 3, minor: 4, revision: 3)
>>>>>>> f9bd11d5

ext {
    fullName = 'Disruptor Framework'
    fullDescription = 'Disruptor - Concurrent Programming Framework'
    teamName = 'LMAX Disruptor Development Team'
    siteUrl = 'http://lmax-exchange.github.com/disruptor'
    sourceUrl = 'git@github.com:LMAX-Exchange/disruptor.git'
    moduleName = 'com.lmax.disruptor'

    javaCompilerExecutable = System.env['JAVA_HOME'] ? System.env['JAVA_HOME'] + '/bin/javac' : 'javac'

    if (!project.hasProperty('sonatypeUrl')) sonatypeUrl = 'https://oss.sonatype.org/service/local/staging/deploy/maven2'
    if (!project.hasProperty('sonatypeUsername')) sonatypeUsername = ''
    if (!project.hasProperty('sonatypePassword')) sonatypePassword = ''
}

sourceSets {
    perf.java.srcDir file('src/perftest/java')
}

eclipse.classpath.plusConfigurations += [ sourceSets.perf.compileClasspath ]

repositories {
    mavenCentral()
}

dependencies {
    checkstyle 'com.puppycrawl.tools:checkstyle:8.12'
    testCompile 'junit:junit:4.12'
    perfCompile 'org.hdrhistogram:HdrHistogram:2.1.10'
}

idea.module {
    testSourceDirs += sourceSets.perf.allSource.srcDirs
    scopes.TEST.plus += [ configurations.perfCompile ]
}

sourceCompatibility = 1.7
targetCompatibility = 1.7


compileJava {
    // Suppress warnings about using Unsafe and sun.misc
    options.compilerArgs << '-XDignore.symbol.file'
    options.fork = true
    options.debug = true
    options.forkOptions.executable = javaCompilerExecutable
    options.warnings = false
}

tasks.withType(Test) {
    maxParallelForks = Runtime.runtime.availableProcessors() / 2
}

compilePerfJava {
    classpath += sourceSets.main.runtimeClasspath
    classpath += sourceSets.test.runtimeClasspath
}

javadoc {
    title = 'Disruptor'

    options.addStringOption('XDignore.symbol.file', '-quiet')
    options.author = true
    options.bottom = "<i>Copyright &#169; 2011 - ${Calendar.instance[Calendar.YEAR]} LMAX Ltd. All Rights Reserved.</i>"
    options.use = true
    options.version = true
    options.showFromPublic()
}

jar {
    manifest.attributes('Built-By': System.properties['user.name'],
                        'Bundle-Name': fullName,
                        'Bundle-Vendor': teamName,
                        'Bundle-Description': fullDescription,
                        'Bundle-DocURL': siteUrl,
                        'Automatic-Module-Name': moduleName)
}

task sourcesJar(type: Jar) {
    classifier = 'sources'
    from sourceSets.main.allSource
}

task javadocJar(type: Jar, dependsOn: javadoc) {
    classifier = 'javadoc'
    from javadoc.destinationDir
}

artifacts {
    archives sourcesJar, javadocJar
}

def projectPom = {
    name = fullName
    description = fullDescription
    url = siteUrl

    scm {
        url = "scm:$sourceUrl"
        connection = "scm:$sourceUrl"
    }

    licenses {
        license {
            name = 'The Apache Software License, Version 2.0'
            url = 'http://www.apache.org/licenses/LICENSE-2.0.txt'
            distribution = 'repo'
        }
    }

    developers {
        developer {
            id = 'team'
            name = teamName
            email = 'lmax-disruptor@googlegroups.com'
        }
    }
}

install {
    repositories.mavenInstaller.pom.project(projectPom)
}

signing {
    required { gradle.taskGraph.hasTask('uploadArchives') }
    sign configurations.archives
}

uploadArchives {
    repositories.mavenDeployer {
        beforeDeployment { deployment -> signing.signPom(deployment) }

        repository(url: sonatypeUrl) {
            authentication(userName: sonatypeUsername, password: sonatypePassword)
        }

        pom.project(projectPom)
    }
}

build.dependsOn perfClasses

task perfJar(type: Jar) {
    baseName = project.name + '-perf'
    from { configurations.perfCompile.collect { it.isDirectory() ? it : zipTree(it) } }
    from sourceSets.perf.output
    from sourceSets.test.output
    with jar
}

wrapper {
    gradleVersion = '5.1'
}

class Version {
    int major, minor = 0, revision = 0
    boolean snapshot
    String stage

    String toString() {
        "$major.$minor.$revision${stage ? '.' + stage : ''}${snapshot ? '-SNAPSHOT' : ''}"
    }
}<|MERGE_RESOLUTION|>--- conflicted
+++ resolved
@@ -24,11 +24,7 @@
 defaultTasks 'build'
 
 group = 'com.lmax'
-<<<<<<< HEAD
-version = new Version(major: 3, minor: 3, revision: 10)
-=======
 version = new Version(major: 3, minor: 4, revision: 3)
->>>>>>> f9bd11d5
 
 ext {
     fullName = 'Disruptor Framework'
